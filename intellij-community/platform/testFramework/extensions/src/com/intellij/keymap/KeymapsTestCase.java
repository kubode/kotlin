--- conflicted
+++ resolved
@@ -49,11 +49,7 @@
     { "control EQUALS",           "ExpandAll", "ExpandExpandableComponent", "ExpandRegion"},
     { "control F5",               "Refresh", "Rerun"},
     { "control D",                "EditorDuplicate", "Diff.ShowDiff", "CompareTwoFiles", "SendEOF", "FileChooser.GotoDesktop"},
-<<<<<<< HEAD
-    { "control E",                "RecentFiles", "SwitcherRecentEditedChangedToggleCheckBox", "Vcs.ShowMessageHistory"},
-=======
     { "control E",                "RecentFiles", "SwitcherIterateItems", "SwitcherRecentEditedChangedToggleCheckBox", "Vcs.ShowMessageHistory"},
->>>>>>> 93b17785
     { "control L",                "FindNext", "Vcs.Log.FocusTextFilter"},
     { "control M",                "EditorScrollToCenter", "Vcs.ShowMessageHistory"},
     { "control N",                "FileChooser.NewFolder", "GotoClass", "GotoChangedFile"},
@@ -74,10 +70,7 @@
     { "control alt N",            "Inline", "Console.TableResult.SetNull"},
     { "control alt M",            "ExtractMethod", "TodoViewGroupByShowModules", "ChangesView.GroupBy.Module"},
     { "control alt P",            "ChangesView.GroupBy.Directory", "IntroduceParameter", "TodoViewGroupByShowPackages", "ServiceView.GroupByServiceGroups"},
-<<<<<<< HEAD
-=======
     { "control alt T",            "ServiceView.GroupByContributor", "SurroundWith"},
->>>>>>> 93b17785
     { "ctrl alt C",               "IntroduceConstant", "TodoViewGroupByFlattenPackage"},
     { "ctrl alt U",               "ShowUmlDiagramPopup", "ChangesView.UnshelveSilently"},
     { "ctrl alt F",               "IntroduceField", "ShowFilterPopup"},
@@ -135,10 +128,7 @@
     { "control M",                "ChangesView.GroupBy.Module", "EditorMatchBrace", "Vcs.ShowMessageHistory", "TodoViewGroupByShowModules"},
     { "control O",                "ExportToTextFile", "OverrideMethods"},
     { "control P",                "ChangesView.GroupBy.Directory", "EditorUp", "TodoViewGroupByShowPackages", "ServiceView.GroupByServiceGroups"},
-<<<<<<< HEAD
-=======
     { "control T",                "Refactorings.QuickListPopupAction", "ServiceView.GroupByContributor"},
->>>>>>> 93b17785
     { "ctrl F",                   "EditorRight", "TodoViewGroupByFlattenPackage"},
     { "control ENTER",            "Generate", "JupyterRunCellAction", "NewElement", "PyExecuteCellAction"},
     { "control SPACE",            "CodeCompletion", "ChangesView.SetDefault"},
@@ -148,10 +138,7 @@
     { "meta 1",                   "ActivateProjectToolWindow", "FileChooser.GotoHome", "DuplicatesForm.SendToLeft"},
     { "meta 2",                   "ActivateFavoritesToolWindow", "FileChooser.GotoProject", "DuplicatesForm.SendToRight"},
     { "meta 3",                   "ActivateFindToolWindow", "FileChooser.GotoModule"},
-<<<<<<< HEAD
-=======
     { "meta 9",                   "ActivateCommitToolWindow", "ActivateVersionControlToolWindow"},
->>>>>>> 93b17785
     { "meta N",                   "FileChooser.NewFolder", "Generate", "NewElement"},
     { "meta O",                   "GotoClass", "GotoChangedFile"},
     { "shift ctrl LEFT",          "Diff.ApplyRightSide", "PreviousEditorTab"},
